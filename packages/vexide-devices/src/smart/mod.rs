--- conflicted
+++ resolved
@@ -52,11 +52,8 @@
 pub mod serial;
 pub mod vision;
 
-<<<<<<< HEAD
-=======
 use core::{fmt, time::Duration};
 
->>>>>>> 87e1e5c2
 pub use distance::DistanceSensor;
 pub use electromagnet::Electromagnet;
 pub use expander::AdiExpander;
@@ -67,11 +64,8 @@
 pub use optical::OpticalSensor;
 pub use rotation::RotationSensor;
 pub use serial::SerialPort;
-<<<<<<< HEAD
 pub use vision::VisionSensor;
 
-/// Defines common functionality shared by all smart port devices.
-=======
 use snafu::ensure;
 use vex_sdk::{
     vexDeviceGetByIndex, vexDeviceGetStatus, vexDeviceGetTimestamp, V5_DeviceT, V5_DeviceType,
@@ -82,7 +76,7 @@
 use crate::{DisconnectedSnafu, IncorrectDeviceSnafu, PortError};
 
 /// Defines common functionality shared by all Smart Port devices.
->>>>>>> 87e1e5c2
+
 pub trait SmartDevice {
     /// The interval at which the V5 brain reads packets from Smart devices.
     const UPDATE_INTERVAL: Duration = Duration::from_millis(10);
