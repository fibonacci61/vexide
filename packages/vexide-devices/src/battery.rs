//! Utilities for getting information about the robot's battery.

use vex_sdk::{
    vexBatteryCapacityGet, vexBatteryCurrentGet, vexBatteryTemperatureGet, vexBatteryVoltageGet,
};

<<<<<<< HEAD
/// Get the robot's battery capacity.
/// TODO: Determine units
#[must_use]
=======
/// Returns the robot's current battery capacity from [0.0, 1.0].
///
/// A value of `0.0` indicates a completely empty battery, while a value of`1.0`
/// indicates a fully-charged battery.
>>>>>>> 3bc11abc
pub fn capacity() -> f64 {
    (unsafe { vexBatteryCapacityGet() } as f64) / 100.0
}

<<<<<<< HEAD
/// Get the current temperature of the robot's battery.
/// TODO: Determine units
#[must_use]
pub fn temperature() -> f64 {
    unsafe { vexBatteryTemperatureGet() }
}

/// Get the electric current of the robot's battery.
/// TODO: Determine units
#[must_use]
pub fn current() -> i32 {
    unsafe { vexBatteryCurrentGet() }
}

/// Get the robot's battery voltage.
/// TODO: Determine units
#[must_use]
pub fn voltage() -> i32 {
    unsafe { vexBatteryVoltageGet() }
=======
/// Returns the internal temperature of the robot's battery in degrees celsius.
pub fn temperature() -> u64 {
    (unsafe { vexBatteryTemperatureGet() } as u64)
}

/// Returns the electric current of the robot's battery in amps.
pub fn current() -> f64 {
    (unsafe { vexBatteryCurrentGet() } as f64) / 1000.0
}

/// Returns the robot's battery voltage in volts.
pub fn voltage() -> f64 {
    (unsafe { vexBatteryVoltageGet() } as f64) / 1000.0
>>>>>>> 3bc11abc
}<|MERGE_RESOLUTION|>--- conflicted
+++ resolved
@@ -4,53 +4,29 @@
     vexBatteryCapacityGet, vexBatteryCurrentGet, vexBatteryTemperatureGet, vexBatteryVoltageGet,
 };
 
-<<<<<<< HEAD
-/// Get the robot's battery capacity.
-/// TODO: Determine units
-#[must_use]
-=======
 /// Returns the robot's current battery capacity from [0.0, 1.0].
 ///
 /// A value of `0.0` indicates a completely empty battery, while a value of`1.0`
 /// indicates a fully-charged battery.
->>>>>>> 3bc11abc
+#[must_use]
 pub fn capacity() -> f64 {
     (unsafe { vexBatteryCapacityGet() } as f64) / 100.0
 }
 
-<<<<<<< HEAD
-/// Get the current temperature of the robot's battery.
-/// TODO: Determine units
+/// Returns the internal temperature of the robot's battery in degrees Celsius.
 #[must_use]
-pub fn temperature() -> f64 {
-    unsafe { vexBatteryTemperatureGet() }
-}
-
-/// Get the electric current of the robot's battery.
-/// TODO: Determine units
-#[must_use]
-pub fn current() -> i32 {
-    unsafe { vexBatteryCurrentGet() }
-}
-
-/// Get the robot's battery voltage.
-/// TODO: Determine units
-#[must_use]
-pub fn voltage() -> i32 {
-    unsafe { vexBatteryVoltageGet() }
-=======
-/// Returns the internal temperature of the robot's battery in degrees celsius.
 pub fn temperature() -> u64 {
     (unsafe { vexBatteryTemperatureGet() } as u64)
 }
 
 /// Returns the electric current of the robot's battery in amps.
+#[must_use]
 pub fn current() -> f64 {
     (unsafe { vexBatteryCurrentGet() } as f64) / 1000.0
 }
 
 /// Returns the robot's battery voltage in volts.
+#[must_use]
 pub fn voltage() -> f64 {
     (unsafe { vexBatteryVoltageGet() } as f64) / 1000.0
->>>>>>> 3bc11abc
 }