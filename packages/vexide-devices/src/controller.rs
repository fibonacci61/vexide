--- conflicted
+++ resolved
@@ -191,10 +191,14 @@
                 controller,
             } => {
                 if *line > ControllerScreen::MAX_LINES as u8 {
-                    return Poll::Ready(Err(ControllerError::InvalidLine));
+                    return Poll::Ready(Err(ControllerError::InvalidLine {
+                        line: *line,
+                    }));
                 }
                 if *col > ControllerScreen::MAX_COLUMNS as u8 {
-                    return Poll::Ready(Err(ControllerError::InvalidColumn));
+                    return Poll::Ready(Err(ControllerError::InvalidColumn {
+                        col: *col,
+                    }));
                 }
 
                 let id = controller.id;
@@ -472,15 +476,10 @@
     ///
     /// # Errors
     ///
-<<<<<<< HEAD
     /// - A [`ControllerError::InvalidLine`] error is returned if `col` is
     ///   greater than or equal to [`Self::MAX_LINES`].
     /// - A [`ControllerError::InvalidColumn`] error is returned if `col` is
     ///   greater than or equal to [`Self::MAX_COLUMNS`].
-=======
-    /// - A [`ControllerError::InvalidColumn`] error is returned if `col` is
-    ///   greater than or equal to [`Self::MAX_LINE_LENGTH`].
->>>>>>> 11a7b821
     /// - A [`ControllerError::Nul`] error if a NUL (0x00) character was
     ///   found anywhere in the specified text.
     /// - A [`ControllerError::Offline`] error is returned if the controller is
@@ -507,22 +506,15 @@
         col: u8,
     ) -> Result<(), ControllerError> {
         validate_connection(self.id)?;
-<<<<<<< HEAD
-        let text = text.as_ref();
-
-        if line > Self::MAX_LINES as u8 {
-            return Err(ControllerError::InvalidLine);
-        }
-=======
+
         ensure!(
-            col < Self::MAX_LINE_LENGTH as u8,
+            col < Self::MAX_COLUMNS as u8,
             InvalidColumnSnafu { col }
         );
->>>>>>> 11a7b821
-
-        if col > Self::MAX_COLUMNS as u8 {
-            return Err(ControllerError::InvalidColumn);
-        }
+        ensure!(
+            line < Self::MAX_LINES as u8,
+            InvalidLineSnafu { line }
+        );
 
         let id: V5_ControllerId = self.id.into();
         let text = CString::new(text)?;
@@ -961,20 +953,18 @@
     /// driver control mode.
     CompetitionControl,
 
-<<<<<<< HEAD
-    /// An invalid line number was given.
-    InvalidLine,
-
-    /// An invalid column number was given.
-    InvalidColumn,
-
-    /// Attempted to write a buffer to the controller's screen before the previous buffer was sent.
-    WriteBusy,
-=======
-    /// The column number provided is larger than [`ControllerScreen::MAX_LINE_LENGTH`].
+    /// The line number provided is larger than [`ControllerScreen::MAX_LINES`].
+    InvalidLine {
+        /// The line number that was given.
+        line: u8,
+    },
+
+    /// The column number provided is larger than [`ControllerScreen::MAX_COLUMNS`].
     InvalidColumn {
         /// The column number that was given.
         col: u8,
     },
->>>>>>> 11a7b821
+
+    /// Attempted to write a buffer to the controller's screen before the previous buffer was sent.
+    WriteBusy,
 }