--- conflicted
+++ resolved
@@ -63,13 +63,10 @@
 - Renamed `InertialSensor::set_data_rate` to `InertialSensor::set_data_interval`. (#199) (**Breaking Change**)
 - Renamed `Motor::DATA_WRITE_INTERVAL` to `Motor::WRITE_INTERVAL`. (#199) (**Breaking Change**)
 - Renamed `InertialSensor::accel` to `InertialSensor::acceleration` (#213) (**Breaking Change**)
-<<<<<<< HEAD
 - `SerialPort::read_byte` now takes `&mut self`. (#215) (**Breaking Change**)
-=======
 - `OpticalSensor::last_gesture` now returns an `Option<Gesture>` if no gesture was detected. (#215) (**Breaking Change**)
 - The `time` field on `Gesture` is now returned as an instance of `SmartDeviceTimestamp`. (#215) (**Breaking Change**)
 - `Gesture` and `GestureDirection` no longer implements `Default`. (#215) (**Breaking Change**)
->>>>>>> be91926c
 
 ### Removed
 
