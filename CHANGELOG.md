--- conflicted
+++ resolved
@@ -44,11 +44,8 @@
 - Removed useless generics from `AdiAddrLed::new`. (#197) (**Breaking Change**)
 - IMU calibration timeouts should no longer appear when the IMU is in working condition. (#212)
 - Fixed an issue preventing ADI updates in fast loops. (#210)
-<<<<<<< HEAD
 - `Motor::status` can now actually return the `MotorStatus::BUSY` flag. (#211)
-=======
 - Fixed a memory leak on every `RadioLink` construction. (#220)
->>>>>>> ea4d343d
 
 ### Changed
 
