# Changelog

All notable changes to this project will be documented in this file.

The format is based on [Keep a Changelog](https://keepachangelog.com/en/1.0.0/),
and this project adheres to [Semantic Versioning](https://semver.org/spec/v2.0.0.html).

<!--
Before releasing:

- change versions in Cargo.toml
- change Unreleased to the version number
- create new Unreleased section
- update links at the end of the document
- add "New Contributors" section if there were any first-time contributors

### New Contributors

- @new-contributor made their first contribution in #11!
-->

## [Unreleased]

### Added

### Fixed

### Changed

### Removed

### New Contributors

## [0.3.0]

### Added

- The startup banner and code signature may now be configured using parameters passed to `vexide::main`. (#102)
- Added the ``ProgramOwner``, ``ProgramType``, and ``ProgramFlags`` types for code signature configuration. (#76)
- Created new ``force_rust_libm`` feature to force the use of a slower, 100% Rust, libm implementation. This is useful for building on WASM. (#106)
- Optimized floating point math operations available through the `Float` extension trait. (#77)
- Added text metrics getters to the `Text` widget. (#83)
- Added alignment support for the `Text` widget. (#85)
- `CompetitonBuilder` functions can now return a `ControlFlow` in order to explicitly end execution. (#89)
- `Point2` can now be converted to mint when using the `nalgebra` feature. (#91)

### Fixed

<<<<<<< HEAD
- Fixed a typo in some conditional compilation for the `smart_leds_trait` and `embedded_graphics` features that prevented them from being enabled.
=======
- Peripherals can now be mutated in the main function (#75)
- Panic messages now output over serial even on `display_panics` feature.
>>>>>>> 162a8952

### Changed

- Updated ``vex-sdk`` to version 0.17.0. (#76)
- Renamed ``ColdHeader`` to ``CodeSignature``. (#76) (**Breaking Change**)
- Renamed the entrypoint symbol from ``_entry`` to ``_start``. (#76) (**Breaking Change**)
- Renamed ``__stack_start`` and ``__stack_end`` symbols to ``__stack_top`` and ``__stack_bottom`` respectively. (#76) (**Breaking Change**)
- Renamed the ``.cold_magic`` section to ``.code_signature``. (#76) (**Breaking Change**)
- Made fields on screen widgets public. (#81)
- Renamed `Competition` to `CompetitionRuntime`, `CompetitionRobotExt` to `CompetitionExt`, and `CompetitionRobot` to `Competition`. (#87) (**Breaking Change**)
- Removed the `Error` associated type from the `Competition` trait and made all methods infallible. (#87) (**Breaking Change**)

### Removed

- The `no-banner` feature has been removed from `vexide-startup` and must now be toggled through the `vexide:main` attribute. (#102) (**Breaking Change**)
- Removed the useless ``__rodata_start`` and ``__rodata_end`` symbols.
- Support for `vexide-math` has been dropped. (#78) (**Breaking Change**)

### New Contributors

## [0.2.1]

### Added

### Fixed

- Fixed debug builds causing data aborts. (#67)

### Changed

### Removed

### New Contributors

## [0.2.0]

### Added

- Added `TICKS_PER_ROTATION` constant to `AdiEncoder` for use with `Position`.

### Fixed

- Removed unintentional re-exports from `vexide-core` program module. (**Breaking Change**)
- Fixed vision panicking after getting garbage data from vex-sdk.
- Corrected incorrect axis getters in the `Controller` API.

### Changed

### Removed

### New Contributors

[unreleased]: https://github.com/vexide/vexide/compare/v0.3.0...HEAD
[0.2.0]: https://github.com/vexide/vexide/compare/v0.1.0...v0.2.0
[0.2.1]: https://github.com/vexide/vexide/compare/v0.2.0...v0.2.1
[0.3.0]: https://github.com/vexide/vexide/compare/v0.2.1...v0.3.0<|MERGE_RESOLUTION|>--- conflicted
+++ resolved
@@ -46,12 +46,9 @@
 
 ### Fixed
 
-<<<<<<< HEAD
 - Fixed a typo in some conditional compilation for the `smart_leds_trait` and `embedded_graphics` features that prevented them from being enabled.
-=======
 - Peripherals can now be mutated in the main function (#75)
 - Panic messages now output over serial even on `display_panics` feature.
->>>>>>> 162a8952
 
 ### Changed
 
