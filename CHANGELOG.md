# Changelog

All notable changes to this project will be documented in this file.

The format is based on [Keep a Changelog](https://keepachangelog.com/en/1.0.0/),
and this project adheres to [Semantic Versioning](https://semver.org/spec/v2.0.0.html).

<!--
Before releasing:

- change versions in Cargo.toml
- change Unreleased to the version number
- create new Unreleased section
- update links at the end of the document
- add "New Contributors" section if there were any first-time contributors

### New Contributors

- @new-contributor made their first contribution in #11!
-->

## [Unreleased]

### Added

- You can now detect controller release occurrences with `ButtonState::is_now_released`.
- Added support for 5.5W motors with a new constructor (`Motor::new_exp`) and four new getters (`Motor::max_voltage`, `Motor::motor_type`, `Motor::is_v5`, and `Motor::is_exp`) for `Motor`. (#167)
- The conditions upon which functions return errors are now documented. (#155).
- Implemented the `Copy` trait for `BannerTheme`.
- Added a getter that retrieves a `Controller`'s identifier. (#189)
- Added support for controllers in `DynamicPeripherals`. (#196)
- Added the ability to return Smart Ports, ADI ports, the display, and controllers to `DynamicPeripherals`. (#196)
- Added a `SmartDevice::UPDATE_INTERVAL` constant for all devices, representing the amount of time between data updates from a given device. (#199) (**Breaking Change**)
- Added a `toggle` method to `AdiDigitalOut` to toggle between level outputs.

### Fixed

- `AdiAddrLed::set_pixel` will now correctly return an error if the device's ADI expander is disconnected. (#155)
- The `dbg!();` now works as expected when no arguments are supplied to it. (#175)
- `Motor::velocity` now correctly returns the estimated velocity instead of target velocity. (#184) (**Breaking Change**)
- Removed useless generics from `AdiAddrLed::new`. (#197) (**Breaking Change**)
- IMU calibration timeouts should no longer appear when the IMU is in working condition. (#212)
- Fixed an issue preventing ADI updates in fast loops. (#210)

### Changed

- Controller state is now returned all at once to reduce error checking. (#152) (**Breaking Change**)
- Controller bumper naming scheme has been changed from `<left/right>_trigger_<1/2>` to `button_<r/l><1/2>`. (#204) (**Breaking Change**)
- `Button::was_pressed` has been renamed to `ButtonState::is_now_pressed`.
- `battery::capacity` now returns from 0.0-1.0 rather than 0-100.
- `battery::voltage` is now returned in volts rather than millivolts.
- `battery::current` is now returned in amps rather than milliamps.
- Changed the incorrect return types of `AdiSolenoid::is_open` and `AdiSolenoid::is_closed` from `LogicLevel` to `bool`. (#164) (**Breaking Change**)
- Renamed `Motor::MAX_VOLTAGE` to `Motor::V5_MAX_VOLTAGE` and added `Motor::EXP_MAX_VOLTAGE`. (#167) (**Breaking Change**)
- Moved the ability to convert Smart devices to `SmartPorts` out of the `SmartDevice` trait and into the devices themselves. (#171) (**Breaking Change**)
- Getters and constructors will now create warnings when their return values are not used. (#155)
- Renamed `OpticalSensor::rgb` to `OpticalSensor::color` and `OpticalSensor::raw` to `OpticalSensor::raw_color` (#179) (**Breaking Change**).
- Made the following functions infallible: `AdiAccelerometer::sensitivity`, `AdiAccelerometer::max_acceleration`, `AdiPotentiometer::potentiometer_type`, `AdiPotentiometer::max_angle`, `Motor::target`, and `RotationSensor::direction`. (#182) (**Breaking Change**)
- `OpticalSensor::led_brightness` now returns a number from `0.0` - `1.0` rather than a number from `1` - `100`. (#155) (**Breaking Change**)
- Renamed `Motor::update_profiled_velocity` to `Motor::set_profiled_velocity`. (#155) (**Breaking Change**)
<<<<<<< HEAD
- `Mutex` is now `?Sized`, matching the behavior of the standard library. (#202) (**Breaking Change**)
- Switched to the [`rgb`](https://crates.io/crates/rgb) for color storage. `vexide::devices::color` is now `vexide::devices::rgb` which re-exports the `Rgb` type. (#201) (**Breaking Change**)
- Renamed `AddrledError::Adi` to `AddrledError::Port`. (#203) (**Breaking Change**)
- Removed the deprecated `ZERO_POSITION` and `ZERO_VELOCITY` `Motor` status flags. (#211) (**Breaking Change**)
=======
- Renamed `GpsImu::set_data_rate` to `GpsImu::set_data_interval`. (#199) (**Breaking Change**)
- Renamed `InertialSensor::set_data_rate` to `InertialSensor::set_data_interval`. (#199) (**Breaking Change**)
- Renamed `Motor::DATA_WRITE_INTERVAL` to `Motor::WRITE_INTERVAL`. (#199) (**Breaking Change**)
- Renamed `InertialSensor::accel` to `InertialSensor::acceleration` (#213) (**Breaking Change**)
>>>>>>> f3188d71

### Removed

- Removed `Motor::DATA_READ_INTERVAL`. Use `Motor::UPDATE_INTERVAL` instead. (#199) (**Breaking Change**)
- `Mutex` is now `?Sized`, matching the behavior of the standard library. (#202) (**Breaking Change**)
- Switched to the [`rgb`](https://crates.io/crates/rgb) for color storage. `vexide::devices::color` is now `vexide::devices::rgb` which re-exports the `Rgb` type. (#201) (**Breaking Change**)
- Renamed `AddrledError::Adi` to `AddrledError::Port`. (#203) (**Breaking Change**)
- Removed `InertialSensor::CALIBRATION_TIMEOUT` and replaced it with the `InertialSensor::CALIBRATION_START_TIMEOUT` and `InertialSensor::CALIBRATION_START_TIMEOUT` constants. (#212) (**Breaking Change**)
- `AdiDigitalOut::level` now reads the actual reported level value from VEXos, and thus now returns a `Result`. (#210) (**Breaking Change**)
- Removed the defunct `usd` module from `vexide::devices`. (#198) (**Breaking Change**)
- Removed `AdiSolenoid`. Use `AdiDigitalOut` instead. (#210) (**Breaking Change**)

### New Contributors

@zabackary made their first contribution in #164!

## [0.4.1]

### Added

### Fixed

- Updated to vex-sdk 0.21.0, fixing ABI incompatibilities between the VEXos calling convention and the hard-float ABI introduced in vexide 0.4.0. This should fix broken functions that pass floats to the SDK. (#156)

### Changed

### Removed

### New Contributors

## [0.4.0]

### Added

- Added support for the V5 GPS Sensor (#79)
- Added support for custom banner themes configurable through the `vexide::main` macro (#127)

### Fixed

- Fixed an issue where the distance sensor relative_size returned a u32 when it can be negative. (#116)
- Fixed an issue preventing the `Screen::draw_buffer` function from working properly. (#128)
- Fixed an issue where panic messages would not be displayed even when the `display_panics` feature was enabled if the screens render mode was set to `DoubleBuffered`. (#134)
- `GpsImu` should now validate on the correct port. (#141)

### Changed

- Refactored the distance sensor API. All readings from the sensor are now read at once in a `object` method that can be possibly `None` if no object was detected. (#122) (**Breaking Change**)
- Adjusted distance sensor status code errors to be more clear.
- Overhauled the design of the startup banner.
- Adjusted distance sensor error names. (#113) (**Breaking Change**)
- Renamed `SmartDevice::port_index` and `SmartPort::index` to `SmartDevice::port_number` and `SmartPort::port_number`. (#121) (**Breaking Change**)
- Renamed `AdiDevice::port_index` and `AdiPort::index` to `AdiDevice::port_number` and `AdiDevice::port_number`. (#121) (**Breaking Change**)
- `SmartPort::device_type` now no longer returns a `Result`. (#121) (**Breaking Change**)
- Updated the names of certain misspelled `enum` variants, constants, and fields. (#132) (**Breaking Change**)
- Marks many futures as `#[must_use]` to warn when futures are created without `await`ing them. (#112)
- Renamed `Screen` and its associated structs to `Display`. (#138) (**Breaking Change**)
- Changes the banner attribute syntax in the `vexide::main` macro. (#127) (**Breaking Change**)
- Controller joystick axis getters now return `f64` instead of `f32`. (#133) (**Breaking Change**)
- Fixed an issue where the async executor would block indefinetly on the first program run after a Brain reboot (#139)
- Removed the `critical_section` module from `vexide_core`, since vexide doesn't use interrupts and it can potentially break VEXos operations. (#144) (**Breaking Change**)
- Switched to a hard-float libm build with up to 6 times faster floating point operations. (#145)

### Removed

### New Contributors

## [0.3.0]

### Added

- The startup banner and code signature may now be configured using parameters passed to `vexide::main`. (#102)
- Added the ``ProgramOwner``, ``ProgramType``, and ``ProgramFlags`` types for code signature configuration. (#76)
- Created new ``force_rust_libm`` feature to force the use of a slower, 100% Rust, libm implementation. This is useful for building on WASM. (#106)
- Optimized floating point math operations available through the `Float` extension trait. (#77)
- Added text metrics getters to the `Text` widget. (#83)
- Added alignment support for the `Text` widget. (#85)
- `CompetitonBuilder` functions can now return a `ControlFlow` in order to explicitly end execution. (#89)
- `Point2` can now be converted to mint when using the `nalgebra` feature. (#91)

### Fixed

- Fixed a typo in some conditional compilation for the `smart_leds_trait` and `embedded_graphics` features that prevented them from being enabled.
- Peripherals can now be mutated in the main function (#75)
- Panic messages now output over serial even on `display_panics` feature.

### Changed

- Updated ``vex-sdk`` to version 0.17.0. (#76)
- Renamed ``ColdHeader`` to ``CodeSignature``. (#76) (**Breaking Change**)
- Renamed the entrypoint symbol from ``_entry`` to ``_start``. (#76) (**Breaking Change**)
- Renamed ``__stack_start`` and ``__stack_end`` symbols to ``__stack_top`` and ``__stack_bottom`` respectively. (#76) (**Breaking Change**)
- Renamed the ``.cold_magic`` section to ``.code_signature``. (#76) (**Breaking Change**)
- Made fields on screen widgets public. (#81)
- Renamed `Competition` to `CompetitionRuntime`, `CompetitionRobotExt` to `CompetitionExt`, and `CompetitionRobot` to `Competition`. (#87) (**Breaking Change**)
- Removed the `Error` associated type from the `Competition` trait and made all methods infallible. (#87) (**Breaking Change**)

### Removed

- The `no-banner` feature has been removed from `vexide-startup` and must now be toggled through the `vexide:main` attribute. (#102) (**Breaking Change**)
- Removed the useless ``__rodata_start`` and ``__rodata_end`` symbols.
- Support for `vexide-math` has been dropped. (#78) (**Breaking Change**)

### New Contributors

## [0.2.1]

### Added

### Fixed

- Fixed debug builds causing data aborts. (#67)

### Changed

### Removed

### New Contributors

## [0.2.0]

### Added

- Added `TICKS_PER_ROTATION` constant to `AdiEncoder` for use with `Position`.

### Fixed

- Removed unintentional re-exports from `vexide-core` program module. (**Breaking Change**)
- Fixed vision panicking after getting garbage data from vex-sdk.
- Corrected incorrect axis getters in the `Controller` API.

### Changed

### Removed

### New Contributors

[unreleased]: https://github.com/vexide/vexide/compare/v0.3.0...HEAD
[0.2.0]: https://github.com/vexide/vexide/compare/v0.1.0...v0.2.0
[0.2.1]: https://github.com/vexide/vexide/compare/v0.2.0...v0.2.1
[0.3.0]: https://github.com/vexide/vexide/compare/v0.2.1...v0.3.0
[0.4.0]: https://github.com/vexide/vexide/compare/v0.3.0...v0.4.0
[0.4.1]: https://github.com/vexide/vexide/compare/v0.4.0...v0.4.1<|MERGE_RESOLUTION|>--- conflicted
+++ resolved
@@ -58,17 +58,13 @@
 - Made the following functions infallible: `AdiAccelerometer::sensitivity`, `AdiAccelerometer::max_acceleration`, `AdiPotentiometer::potentiometer_type`, `AdiPotentiometer::max_angle`, `Motor::target`, and `RotationSensor::direction`. (#182) (**Breaking Change**)
 - `OpticalSensor::led_brightness` now returns a number from `0.0` - `1.0` rather than a number from `1` - `100`. (#155) (**Breaking Change**)
 - Renamed `Motor::update_profiled_velocity` to `Motor::set_profiled_velocity`. (#155) (**Breaking Change**)
-<<<<<<< HEAD
 - `Mutex` is now `?Sized`, matching the behavior of the standard library. (#202) (**Breaking Change**)
 - Switched to the [`rgb`](https://crates.io/crates/rgb) for color storage. `vexide::devices::color` is now `vexide::devices::rgb` which re-exports the `Rgb` type. (#201) (**Breaking Change**)
 - Renamed `AddrledError::Adi` to `AddrledError::Port`. (#203) (**Breaking Change**)
-- Removed the deprecated `ZERO_POSITION` and `ZERO_VELOCITY` `Motor` status flags. (#211) (**Breaking Change**)
-=======
 - Renamed `GpsImu::set_data_rate` to `GpsImu::set_data_interval`. (#199) (**Breaking Change**)
 - Renamed `InertialSensor::set_data_rate` to `InertialSensor::set_data_interval`. (#199) (**Breaking Change**)
 - Renamed `Motor::DATA_WRITE_INTERVAL` to `Motor::WRITE_INTERVAL`. (#199) (**Breaking Change**)
 - Renamed `InertialSensor::accel` to `InertialSensor::acceleration` (#213) (**Breaking Change**)
->>>>>>> f3188d71
 
 ### Removed
 
@@ -80,6 +76,7 @@
 - `AdiDigitalOut::level` now reads the actual reported level value from VEXos, and thus now returns a `Result`. (#210) (**Breaking Change**)
 - Removed the defunct `usd` module from `vexide::devices`. (#198) (**Breaking Change**)
 - Removed `AdiSolenoid`. Use `AdiDigitalOut` instead. (#210) (**Breaking Change**)
+- Removed the deprecated `ZERO_POSITION` and `ZERO_VELOCITY` `Motor` status flags. (#211) (**Breaking Change**)
 
 ### New Contributors
 
