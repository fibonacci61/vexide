# Changelog

All notable changes to this project will be documented in this file.

The format is based on [Keep a Changelog](https://keepachangelog.com/en/1.0.0/),
and this project adheres to [Semantic Versioning](https://semver.org/spec/v2.0.0.html).

<!--
Before releasing:

- change versions in Cargo.toml
- change Unreleased to the version number
- create new Unreleased section
- update links at the end of the document
- add "New Contributors" section if there were any first-time contributors

### New Contributors

- @new-contributor made their first contribution in #11!
-->

## [Unreleased]

### Added

### Fixed

### Changed

### Removed

### New Contributors

## [0.5.0]

### Added

- You can now detect controller release occurrences with `ButtonState::is_now_released`.
- Added support for 5.5W motors with a new constructor (`Motor::new_exp`) and four new getters (`Motor::max_voltage`, `Motor::motor_type`, `Motor::is_v5`, and `Motor::is_exp`) for `Motor`. (#167)
- Added support for the V5 Workcell Electromagnet smart device. (#176)
- The conditions upon which functions return errors are now documented. (#155).
- Implemented the `Copy` trait for `BannerTheme`.
- Added a getter that retrieves a `Controller`'s identifier. (#189)
- Added support for controllers in `DynamicPeripherals`. (#196)
- Added the ability to return Smart Ports, ADI ports, the display, and controllers to `DynamicPeripherals`. (#196)
- Added a `SmartDevice::UPDATE_INTERVAL` constant for all devices, representing the amount of time between data updates from a given device. (#199) (**Breaking Change**)
- Added a `toggle` method to `AdiDigitalOut` to toggle between level outputs (210).
- Added the `OpticalSensor::GESTURE_UPDATE_INTERVAL` (50mS) constant (#211).
- Added a `toggle` method to `AdiDigitalOut` to toggle between level outputs.
- Added a `SerialPort::set_baud_rate` method for the adjusting baudrate of a generic serial smartport after initialization. (#217)
- Added fields containing relevant failure information to several error types (#221) (**Breaking Change**)
- Added support for the power button in the `Controller` API. (#231) (**Breaking Change**)
- Added implementations of `Mul<i64>` and `Div<i64>` for `Position`, allowing
  for opaque scaling (#230)
- Added panic hook support comparable to the Rust standard library through `vexide::panic::set_hook` and `vexide::panic::take_hook` (#234)
- Added `Text::write` to write text to `Display` with a background color. (#247)

### Fixed

- `AdiAddrLed::set_pixel` will now correctly return an error if the device's ADI expander is disconnected. (#155)
- The `dbg!();` now works as expected when no arguments are supplied to it. (#175)
- `Motor::velocity` now correctly returns the estimated velocity instead of target velocity. (#184) (**Breaking Change**)
- Removed useless generics from `AdiAddrLed::new`. (#197) (**Breaking Change**)
- IMU calibration timeouts should no longer appear when the IMU is in working condition. (#212)
- Fixed an issue preventing ADI updates in fast loops. (#210)
- `Motor::status` can now actually return the `MotorStatus::BUSY` flag. (#211)
- Fixed a memory leak on every `RadioLink` construction. (#220)
- Fixed a panic in `RadioLink::open` that would occur if a program using a VEXlink radio was ran twice. (#243)
- Fixed a bug with IMU reset offsets being applied incorrectly. (#242)

### Changed

- Controller state is now returned all at once to reduce error checking. (#152) (**Breaking Change**)
- Controller bumper naming scheme has been changed from `<left/right>_trigger_<1/2>` to `button_<r/l><1/2>`. (#204) (**Breaking Change**)
- `Button::was_pressed` has been renamed to `ButtonState::is_now_pressed`.
- `battery::capacity` now returns from 0.0-1.0 rather than 0-100.
- `battery::voltage` is now returned in volts rather than millivolts.
- `battery::current` is now returned in amps rather than milliamps.
- Changed the incorrect return types of `AdiSolenoid::is_open` and `AdiSolenoid::is_closed` from `LogicLevel` to `bool`. (#164) (**Breaking Change**)
- Renamed `Motor::MAX_VOLTAGE` to `Motor::V5_MAX_VOLTAGE` and added `Motor::EXP_MAX_VOLTAGE`. (#167) (**Breaking Change**)
- Moved the ability to convert Smart devices to `SmartPorts` out of the `SmartDevice` trait and into the devices themselves. (#171) (**Breaking Change**)
- Renamed `SmartDeviceType::Magnet` to `SmartDeviceType::Electromagnet`. (#176) (**Breaking Change**)
- Getters and constructors will now create warnings when their return values are not used. (#155)
- Renamed `OpticalSensor::rgb` to `OpticalSensor::color` and `OpticalSensor::raw` to `OpticalSensor::raw_color` (#179) (**Breaking Change**).
- Made the following functions infallible: `AdiAccelerometer::sensitivity`, `AdiAccelerometer::max_acceleration`, `AdiPotentiometer::potentiometer_type`, `AdiPotentiometer::max_angle`, `Motor::target`, and `RotationSensor::direction`. (#182) (**Breaking Change**)
- `OpticalSensor::led_brightness` now returns a number from `0.0` - `1.0` rather than a number from `1` - `100`. (#155) (**Breaking Change**)
- Renamed `Motor::update_profiled_velocity` to `Motor::set_profiled_velocity`. (#155) (**Breaking Change**)
- `Mutex` is now `?Sized`, matching the behavior of the standard library. (#202) (**Breaking Change**)
- Switched to the [`rgb`](https://crates.io/crates/rgb) for color storage. `vexide::devices::color` is now `vexide::devices::rgb` which re-exports the `Rgb` type. (#201) (**Breaking Change**)
- Renamed `AddrledError::Adi` to `AddrledError::Port`. (#203) (**Breaking Change**)
- Renamed `GpsImu::set_data_rate` to `GpsImu::set_data_interval`. (#199) (**Breaking Change**)
- Renamed `InertialSensor::set_data_rate` to `InertialSensor::set_data_interval`. (#199) (**Breaking Change**)
- Renamed `Motor::DATA_WRITE_INTERVAL` to `Motor::WRITE_INTERVAL`. (#199) (**Breaking Change**)
- Renamed `InertialSensor::accel` to `InertialSensor::acceleration` (#213) (**Breaking Change**)
- Renamed `GpsImu::accel` to `GpsImu::acceleration` (#211) (**Breaking Change**)
- `SerialPort::read_byte` now takes `&mut self`. (#215) (**Breaking Change**)
- `OpticalSensor::last_gesture` now returns an `Option<Gesture>` if no gesture was detected. (#215) (**Breaking Change**)
- The `time` field on `Gesture` is now returned as an instance of `SmartDeviceTimestamp`. (#215) (**Breaking Change**)
- `Gesture` and `GestureDirection` no longer implements `Default`. (#215) (**Breaking Change**)
- Renamed `vexide::devices::geometry` to `vexide::devices::math`. (#218) (**Breaking Change**)
- Replaced the custom `Point2` type with `mint`'s `Point2` type for better interop. (#218) (**Breaking Change**)
- `SmartPort::device_type` now returns an `Option<SmartDeviceType>` which returns `None` if no device is connected or configured to a port. (#219) (**Breaking Change**)
- Renamed the `LinkError::NonTerminatingNul` and `ControllerError::NonTerminatingNul` variants to simply `Nul` and added a source error. (#220) (**Breaking Change**)
- Made `ControllerScreen` methods and `Controller::rumble` asynchronous and added synchronous `try_<action>` variants. (#222) (**Breaking Change**)
- Renamed `ControllerScreen::MAX_LINE_LENGTH` to `ControllerScreen::MAX_COLUMNS`. (#222) (**Breaking Change**)
- Refactored `InertialCalibrateFuture` to an opaque wrapper over the internal state machine. (#225) (**Breaking Change**)
<<<<<<< HEAD
- `<Text as Fill>::fill` now defaults to a transparent background color instead of the last used one. (#247) (**Breaking Change**)
=======
- `GpsSensor::new` is now infallible and no longer returns a `Result`. (#240) (**Breaking Change**)
- `RadioLink::new` can now only fail on `NulError` and will not bail if a radio is disconnected. (#240) (**Breaking Change**)
- `RadioLink::unread_bytes` can now return a `LinkError::ReadError`. (#243)
- `RadioLink::is_linked` is now infallible. (#243) (**Breaking Change**)
>>>>>>> 1433789c

### Removed

- Removed `Motor::DATA_READ_INTERVAL`. Use `Motor::UPDATE_INTERVAL` instead. (#199) (**Breaking Change**)
- Removed `InertialSensor::CALIBRATION_TIMEOUT` and replaced it with the `InertialSensor::CALIBRATION_START_TIMEOUT` and `InertialSensor::CALIBRATION_START_TIMEOUT` constants. (#212) (**Breaking Change**)
- `AdiDigitalOut::level` now reads the actual reported level value from VEXos, and thus now returns a `Result`. (#210) (**Breaking Change**)
- Removed the defunct `usd` module from `vexide::devices`. (#198) (**Breaking Change**)
- Removed `AdiSolenoid`. Use `AdiDigitalOut` instead. (#210) (**Breaking Change**)
- Removed the deprecated `ZERO_POSITION` and `ZERO_VELOCITY` `Motor` status flags. (#211) (**Breaking Change**)
- `GestureDirection::None` has been removed, as `OpticalSensor::next_gesture` now returns an `Option<Gesture>`. (#215) (**Breaking Change**)
- `GestureDirection` no longer has a `From` conversion for `u32`. (#215) (**Breaking Change**)
- Removed the `nalgebra` feature. All math types should natively support nalgebra conversions without any additional features. (#218) (**Breaking Change**)
- Removed `SmartDeviceType::None`. `SmartPort::device_type` now returns an `Option<SmartDeviceType>` which serves the same purpose. (#219) (**Breaking Change**)
- Removed `Position`-to-`Position` `Mul`/`Div` ops, as they were mathematically unsound. Prefer using `Position`-to-scalar operations for this. (#237) (**Breaking Change**)
- Removed `LinkError::Nul`. (#240) (**Breaking Change**)
- Removed `LinkError::Port`, because it was broken. VEXlink will no longer perform port validation. (#243) (**Breaking Change**)

### New Contributors

@zabackary made their first contribution in #164!


## [0.4.2]

### Added

### Fixed

- Fixed an issue related to the calling convention of vex-sdk functions causing docs.rs api reference build failures. (#165)

### Changed

### Removed

### New Contributors

## [0.4.1]

### Added

### Fixed

- Updated to vex-sdk 0.21.0, fixing ABI incompatibilities between the VEXos calling convention and the hard-float ABI introduced in vexide 0.4.0. This should fix broken functions that pass floats to the SDK. (#156)

### Changed

### Removed

### New Contributors

## [0.4.0]

### Added

- Added support for the V5 GPS Sensor (#79)
- Added support for custom banner themes configurable through the `vexide::main` macro (#127)

### Fixed

- Fixed an issue where the distance sensor relative_size returned a u32 when it can be negative. (#116)
- Fixed an issue preventing the `Screen::draw_buffer` function from working properly. (#128)
- Fixed an issue where panic messages would not be displayed even when the `display_panics` feature was enabled if the screens render mode was set to `DoubleBuffered`. (#134)
- `GpsImu` should now validate on the correct port. (#141)

### Changed

- Refactored the distance sensor API. All readings from the sensor are now read at once in a `object` method that can be possibly `None` if no object was detected. (#122) (**Breaking Change**)
- Adjusted distance sensor status code errors to be more clear.
- Overhauled the design of the startup banner.
- Adjusted distance sensor error names. (#113) (**Breaking Change**)
- Renamed `SmartDevice::port_index` and `SmartPort::index` to `SmartDevice::port_number` and `SmartPort::port_number`. (#121) (**Breaking Change**)
- Renamed `AdiDevice::port_index` and `AdiPort::index` to `AdiDevice::port_number` and `AdiDevice::port_number`. (#121) (**Breaking Change**)
- `SmartPort::device_type` now no longer returns a `Result`. (#121) (**Breaking Change**)
- Updated the names of certain misspelled `enum` variants, constants, and fields. (#132) (**Breaking Change**)
- Marks many futures as `#[must_use]` to warn when futures are created without `await`ing them. (#112)
- Renamed `Screen` and its associated structs to `Display`. (#138) (**Breaking Change**)
- Changes the banner attribute syntax in the `vexide::main` macro. (#127) (**Breaking Change**)
- Controller joystick axis getters now return `f64` instead of `f32`. (#133) (**Breaking Change**)
- Fixed an issue where the async executor would block indefinetly on the first program run after a Brain reboot (#139)
- Removed the `critical_section` module from `vexide_core`, since vexide doesn't use interrupts and it can potentially break VEXos operations. (#144) (**Breaking Change**)
- Switched to a hard-float libm build with up to 6 times faster floating point operations. (#145)

### Removed

### New Contributors

## [0.3.0]

### Added

- The startup banner and code signature may now be configured using parameters passed to `vexide::main`. (#102)
- Added the ``ProgramOwner``, ``ProgramType``, and ``ProgramFlags`` types for code signature configuration. (#76)
- Created new ``force_rust_libm`` feature to force the use of a slower, 100% Rust, libm implementation. This is useful for building on WASM. (#106)
- Optimized floating point math operations available through the `Float` extension trait. (#77)
- Added text metrics getters to the `Text` widget. (#83)
- Added alignment support for the `Text` widget. (#85)
- `CompetitonBuilder` functions can now return a `ControlFlow` in order to explicitly end execution. (#89)
- `Point2` can now be converted to mint when using the `nalgebra` feature. (#91)

### Fixed

- Fixed a typo in some conditional compilation for the `smart_leds_trait` and `embedded_graphics` features that prevented them from being enabled.
- Peripherals can now be mutated in the main function (#75)
- Panic messages now output over serial even on `display_panics` feature.

### Changed

- Updated ``vex-sdk`` to version 0.17.0. (#76)
- Renamed ``ColdHeader`` to ``CodeSignature``. (#76) (**Breaking Change**)
- Renamed the entrypoint symbol from ``_entry`` to ``_start``. (#76) (**Breaking Change**)
- Renamed ``__stack_start`` and ``__stack_end`` symbols to ``__stack_top`` and ``__stack_bottom`` respectively. (#76) (**Breaking Change**)
- Renamed the ``.cold_magic`` section to ``.code_signature``. (#76) (**Breaking Change**)
- Made fields on screen widgets public. (#81)
- Renamed `Competition` to `CompetitionRuntime`, `CompetitionRobotExt` to `CompetitionExt`, and `CompetitionRobot` to `Competition`. (#87) (**Breaking Change**)
- Removed the `Error` associated type from the `Competition` trait and made all methods infallible. (#87) (**Breaking Change**)

### Removed

- The `no-banner` feature has been removed from `vexide-startup` and must now be toggled through the `vexide:main` attribute. (#102) (**Breaking Change**)
- Removed the useless ``__rodata_start`` and ``__rodata_end`` symbols.
- Support for `vexide-math` has been dropped. (#78) (**Breaking Change**)

### New Contributors

## [0.2.1]

### Added

### Fixed

- Fixed debug builds causing data aborts. (#67)

### Changed

### Removed

### New Contributors

## [0.2.0]

### Added

- Added `TICKS_PER_ROTATION` constant to `AdiEncoder` for use with `Position`.

### Fixed

- Removed unintentional re-exports from `vexide-core` program module. (**Breaking Change**)
- Fixed vision panicking after getting garbage data from vex-sdk.
- Corrected incorrect axis getters in the `Controller` API.

### Changed

### Removed

### New Contributors

[unreleased]: https://github.com/vexide/vexide/compare/v0.5.0...HEAD
[0.2.0]: https://github.com/vexide/vexide/compare/v0.1.0...v0.2.0
[0.2.1]: https://github.com/vexide/vexide/compare/v0.2.0...v0.2.1
[0.3.0]: https://github.com/vexide/vexide/compare/v0.2.1...v0.3.0
[0.4.0]: https://github.com/vexide/vexide/compare/v0.3.0...v0.4.0
[0.4.1]: https://github.com/vexide/vexide/compare/v0.4.0...v0.4.1
[0.4.2]: https://github.com/vexide/vexide/compare/v0.4.1...v0.4.2
[0.5.0]: https://github.com/vexide/vexide/compare/v0.4.2...v0.5.0<|MERGE_RESOLUTION|>--- conflicted
+++ resolved
@@ -104,14 +104,11 @@
 - Made `ControllerScreen` methods and `Controller::rumble` asynchronous and added synchronous `try_<action>` variants. (#222) (**Breaking Change**)
 - Renamed `ControllerScreen::MAX_LINE_LENGTH` to `ControllerScreen::MAX_COLUMNS`. (#222) (**Breaking Change**)
 - Refactored `InertialCalibrateFuture` to an opaque wrapper over the internal state machine. (#225) (**Breaking Change**)
-<<<<<<< HEAD
-- `<Text as Fill>::fill` now defaults to a transparent background color instead of the last used one. (#247) (**Breaking Change**)
-=======
 - `GpsSensor::new` is now infallible and no longer returns a `Result`. (#240) (**Breaking Change**)
 - `RadioLink::new` can now only fail on `NulError` and will not bail if a radio is disconnected. (#240) (**Breaking Change**)
 - `RadioLink::unread_bytes` can now return a `LinkError::ReadError`. (#243)
 - `RadioLink::is_linked` is now infallible. (#243) (**Breaking Change**)
->>>>>>> 1433789c
+- `<Text as Fill>::fill` now defaults to a transparent background color instead of the last used one. (#247) (**Breaking Change**)
 
 ### Removed
 
